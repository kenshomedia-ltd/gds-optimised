--- conflicted
+++ resolved
@@ -1,32 +1,21 @@
-<<<<<<< HEAD
 // src/app/layout.tsx - Corrected version
-import { Lato, Roboto } from "next/font/google";
+import { BackToTop } from "@/components/common/BackToTop/BackToTop";
+import { ChunkLoadErrorHandler } from "@/components/common/ChunkLoadErrorHandler";
 import { ClientErrorBoundary } from "@/components/common/ErrorBoundary/ErrorBoundary";
-import { ChunkLoadErrorHandler } from "@/components/common/ChunkLoadErrorHandler";
-import { getLayoutData } from "@/lib/strapi/data-loader";
-import { LegalServer } from "@/components/layout/Legal";
-=======
-// src/app/layout.tsx
-import { BackToTop } from "@/components/common/BackToTop/BackToTop";
->>>>>>> fbcabffb
 import DynamicTheme from "@/components/layout/DynamicTheme/DynamicTheme";
 import { FooterWrapper } from "@/components/layout/Footer";
 import { Header } from "@/components/layout/Header";
 import { LegalServer } from "@/components/layout/Legal";
 import { ClientProviders } from "@/components/providers/ClientProviders";
 import { getLayoutData } from "@/lib/strapi/data-loader";
+import { generateFaviconLinks, getFaviconPath } from "@/lib/utils/favicon";
 import type { Metadata, Viewport } from "next";
 import { Lato, Roboto } from "next/font/google";
 import { Toaster } from "sonner";
-import { getFaviconPath, generateFaviconLinks } from "@/lib/utils/favicon";
-import type { Metadata, Viewport } from "next";
 
 import { cn } from "@/lib/utils/cn";
-<<<<<<< HEAD
 import Script from "next/script";
-=======
 import "./globals.css";
->>>>>>> fbcabffb
 
 // Configure Lato for headings with font metrics for reduced CLS
 const lato = Lato({
@@ -127,7 +116,6 @@
         {/* Preconnect to critical third-party origins */}
         <link rel="preconnect" href={process.env.NEXT_PUBLIC_API_URL || ""} />
         <link rel="dns-prefetch" href={process.env.NEXT_PUBLIC_API_URL || ""} />
-<<<<<<< HEAD
 
         {/* Additional performance optimizations */}
         <link rel="dns-prefetch" href="//fonts.googleapis.com" />
@@ -164,8 +152,6 @@
             }),
           }}
         />
-=======
->>>>>>> fbcabffb
       </head>
 
       <body
@@ -175,7 +161,6 @@
         )}
         suppressHydrationWarning={true}
       >
-<<<<<<< HEAD
         {/* Swetrix Analytics Script - Proxied */}
         <Script src="/api/analytics/script" strategy="afterInteractive" defer />
 
@@ -192,48 +177,6 @@
                 }
               });
             `,
-=======
-        {/* Legal bar at the very top */}
-        <LegalServer legalText={layoutData.layout.legalText} />
-
-        {/* Wrap everything that needs client providers */}
-        <ClientProviders>
-          {/* Main layout structure */}
-          <div className="flex flex-col min-h-[calc(100vh-35px)]">
-            {/* Header Component - Now inside ClientProviders */}
-            <Header
-              logo={layoutData.layout.Logo}
-              mainNavigation={layoutData.navigation.mainNavigation}
-              subNavigation={layoutData.navigation.subNavigation}
-              translations={layoutData.translations}
-            />
-
-            {/* Main content */}
-            <main className="flex-1">{children}</main>
-
-            <FooterWrapper layoutData={layoutData} />
-            {/* <FooterServer
-              footerContent={layoutData.layout.footerContent}
-              footerImages={layoutData.layout.footerImages}
-              footerNavigation={layoutData.navigation.footerNavigation}
-              footerNavigations={layoutData.navigation.footerNavigations}
-              translations={layoutData.translations}
-            /> */}
-          </div>
-
-          {/* Back to Top Button - Also needs to be inside providers if it uses any context */}
-          <BackToTop />
-        </ClientProviders>
-
-        <Toaster
-          position="top-right"
-          toastOptions={{
-            style: {
-              background: "var(--color-background-900)",
-              color: "var(--color-white)",
-              border: "1px solid var(--color-border)",
-            },
->>>>>>> fbcabffb
           }}
         />
 
@@ -268,13 +211,7 @@
               {/* Main content */}
               <main className="flex-1 z-50">{children}</main>
 
-              <FooterServer
-                footerContent={layoutData.layout.footerContent}
-                footerImages={layoutData.layout.footerImages}
-                footerNavigation={layoutData.navigation.footerNavigation}
-                footerNavigations={layoutData.navigation.footerNavigations}
-                translations={layoutData.translations}
-              />
+              <FooterWrapper layoutData={layoutData} />
             </div>
 
             {/* Back to Top Button - Also needs to be inside providers if it uses any context */}
