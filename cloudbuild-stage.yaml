# cloudbuild-stage.yaml
# Stage deployment without Redis/VPC connector

steps:
  # Step 1: Build the Docker image
  - name: 'gcr.io/cloud-builders/docker'
    id: 'Build Docker Image'
    env: ['DOCKER_BUILDKIT=1']
    args:
      - 'build'
      - '-t'
      - '${_REGION}-docker.pkg.dev/${PROJECT_ID}/${_ARTIFACT_REGISTRY_REPO}/${_SERVICE_NAME}:$COMMIT_SHA'
      - '.'
      - '-f'
      - 'Dockerfile'
      # Pass ONLY PUBLIC substitutions as build arguments
      - '--build-arg'
      - 'NEXT_PUBLIC_API_URL=${_NEXT_PUBLIC_API_URL}'
      - '--build-arg'
      - 'NEXT_PUBLIC_API_TOKEN=${_NEXT_PUBLIC_API_TOKEN}'
      - '--build-arg'
      - 'NEXT_PUBLIC_SITE_ID=${_NEXT_PUBLIC_SITE_ID}'
      - '--build-arg'
      - 'NEXT_PUBLIC_SITE_NAME=${_NEXT_PUBLIC_SITE_NAME}'
      - '--build-arg'
      - 'NEXT_PUBLIC_HOSTNAME=${_NEXT_PUBLIC_HOSTNAME}'
      - '--build-arg'
      - 'NEXT_PUBLIC_SITE_URL=${_NEXT_PUBLIC_SITE_URL}'
      - '--build-arg'
      - 'NEXT_LANG=${_NEXT_LANG}'
      - '--build-arg'
      - 'NEXT_PUBLIC_MEILISEARCH_HOST=${_NEXT_PUBLIC_MEILISEARCH_HOST}'
      - '--build-arg'
      - 'NEXT_PUBLIC_MEILISEARCH_SEARCH_KEY=${_NEXT_PUBLIC_MEILISEARCH_SEARCH_KEY}'
      - '--build-arg'
      - 'NEXT_PUBLIC_MEILISEARCH_INDEX_NAME=${_NEXT_PUBLIC_MEILISEARCH_INDEX_NAME}'
      - '--build-arg'
      - 'NEXT_PUBLIC_IMAGE_URL=${_NEXT_PUBLIC_IMAGE_URL}'
      - '--build-arg'
      - 'NEXT_PUBLIC_IMAGE_BUCKET=${_NEXT_PUBLIC_IMAGE_BUCKET}'
      - '--build-arg'
      - 'NEXT_PUBLIC_GAMES_API_URL=${_NEXT_PUBLIC_GAMES_API_URL}'
      - '--build-arg'
      - 'NEXT_PUBLIC_GAMES_API_TOKEN=${_NEXT_PUBLIC_GAMES_API_TOKEN}'
      - '--build-arg'
      - 'NEXT_PUBLIC_BASE_PATH=${_NEXT_PUBLIC_BASE_PATH}'
      - '--build-arg'
<<<<<<< HEAD
      - 'NEXT_PUBLIC_GA_MEASUREMENT_ID=${_NEXT_PUBLIC_GA_MEASUREMENT_ID}'
=======
      - 'NEXT_PUBLIC_SWETRIX_PROJECT_ID=${_NEXT_PUBLIC_SWETRIX_PROJECT_ID}'
      - '--build-arg'
      - 'NEXT_PUBLIC_RECAPTCHA_SITE_KEY=${_NEXT_PUBLIC_RECAPTCHA_SITE_KEY}'
>>>>>>> 74f61b90
  
  # Step 2: Push the Docker image to Google Artifact Registry
  - name: 'gcr.io/cloud-builders/docker'
    id: 'Push Docker Image'
    args:
      - 'push'
      - '${_REGION}-docker.pkg.dev/${PROJECT_ID}/${_ARTIFACT_REGISTRY_REPO}/${_SERVICE_NAME}:$COMMIT_SHA'

  # Step 3: Deploy to Cloud Run WITHOUT VPC connector
  - name: 'gcr.io/google.com/cloudsdktool/cloud-sdk'
    id: 'Deploy to Cloud Run'
    entrypoint: gcloud
    args:
      - 'run'
      - 'deploy'
      - '${_SERVICE_NAME}'
      - '--image'
      - '${_REGION}-docker.pkg.dev/${PROJECT_ID}/${_ARTIFACT_REGISTRY_REPO}/${_SERVICE_NAME}:$COMMIT_SHA'
      - '--region'
      - '${_REGION}'
      - '--platform'
      - 'managed'
      - '--port'
      - '3000'
      - '--allow-unauthenticated'
      # --- VPC Connector for Cloud SQL (keep this for database connectivity) ---
      - '--vpc-connector'
      - '${_VPC_CONNECTOR}'
      - '--vpc-egress'
      - 'private-ranges-only'
      # --- Environment Variables WITHOUT Redis (Redis will be disabled automatically) ---
      - '--set-env-vars'
      - |- 
        NODE_ENV=production,
        NEXT_PUBLIC_API_URL=${_NEXT_PUBLIC_API_URL},
        NEXT_PUBLIC_API_TOKEN=${_NEXT_PUBLIC_API_TOKEN},
        NEXT_PUBLIC_SITE_ID=${_NEXT_PUBLIC_SITE_ID},
        NEXT_PUBLIC_SITE_NAME=${_NEXT_PUBLIC_SITE_NAME},
        NEXT_PUBLIC_HOSTNAME=${_NEXT_PUBLIC_HOSTNAME},
        NEXT_PUBLIC_SITE_URL=${_NEXT_PUBLIC_SITE_URL},
        NEXT_LANG=${_NEXT_LANG},
        NEXT_PUBLIC_MEILISEARCH_HOST=${_NEXT_PUBLIC_MEILISEARCH_HOST},
        NEXT_PUBLIC_MEILISEARCH_SEARCH_KEY=${_NEXT_PUBLIC_MEILISEARCH_SEARCH_KEY},
        NEXT_PUBLIC_MEILISEARCH_INDEX_NAME=${_NEXT_PUBLIC_MEILISEARCH_INDEX_NAME},
        NEXT_PUBLIC_IMAGE_URL=${_NEXT_PUBLIC_IMAGE_URL},
        NEXT_PUBLIC_IMAGE_BUCKET=${_NEXT_PUBLIC_IMAGE_BUCKET},
        NEXT_PUBLIC_GAMES_API_URL=${_NEXT_PUBLIC_GAMES_API_URL},
        NEXT_PUBLIC_GAMES_API_TOKEN=${_NEXT_PUBLIC_GAMES_API_TOKEN},
        NEXT_PUBLIC_BASE_PATH=${_NEXT_PUBLIC_BASE_PATH},
<<<<<<< HEAD
        NEXT_PUBLIC_GA_MEASUREMENT_ID=${_NEXT_PUBLIC_GA_MEASUREMENT_ID}
=======
        NEXT_PUBLIC_SWETRIX_PROJECT_ID=${_NEXT_PUBLIC_SWETRIX_PROJECT_ID},
        NEXT_PUBLIC_RECAPTCHA_SITE_KEY=${_NEXT_PUBLIC_RECAPTCHA_SITE_KEY}
>>>>>>> 74f61b90

# List of images built by this pipeline
images:
  - '${_REGION}-docker.pkg.dev/${PROJECT_ID}/${_ARTIFACT_REGISTRY_REPO}/${_SERVICE_NAME}:$COMMIT_SHA'

# Default substitution values for stage
substitutions:
  _SERVICE_NAME: 'gds-svelte-stage'
  _REGION: 'europe-west8'
  _ARTIFACT_REGISTRY_REPO: 'nextjs-apps'
  _VPC_CONNECTOR: 'projects/${PROJECT_ID}/locations/${_REGION}/connectors/redis-connector'
  
  # --- Stage Environment Variables (no Redis variables) ---
  _NEXT_PUBLIC_API_URL: 'http://your-stage-api.example.com'
  _NEXT_PUBLIC_API_TOKEN: 'your_stage_api_token'
  _NEXT_PUBLIC_SITE_ID: 'gds-stage'
  _NEXT_PUBLIC_SITE_NAME: 'Stage Site'
  _NEXT_PUBLIC_HOSTNAME: 'stage.example.com'
  _NEXT_LANG: 'en'
  _NEXT_PUBLIC_MEILISEARCH_HOST: 'http://your-stage-meili.example.com'
  _NEXT_PUBLIC_MEILISEARCH_SEARCH_KEY: 'your_stage_meili_search_key'
  _NEXT_PUBLIC_MEILISEARCH_INDEX_NAME: 'your_stage_meili_index'
  _NEXT_PUBLIC_IMAGE_URL: 'http://stage-images.example.com'
  _NEXT_PUBLIC_IMAGE_BUCKET: 'your-stage-image-bucket-name'
  _NEXT_PUBLIC_GAMES_API_URL: 'https://stage-games.example.com'
  _NEXT_PUBLIC_GAMES_API_TOKEN: 'your_stage_games_api_token'
  _NEXT_PUBLIC_SITE_URL: 'https://stage.example.com'
  _NEXT_PUBLIC_BASE_PATH: '/it'
<<<<<<< HEAD
  _NEXT_PUBLIC_GA_MEASUREMENT_ID: 'your_stage_ga_measurement_id'

=======
  _NEXT_PUBLIC_SWETRIX_PROJECT_ID: 'your_stage_swetrix_project_id'
  _NEXT_PUBLIC_RECAPTCHA_SITE_KEY: 'your_stage_recaptcha_site_key'
>>>>>>> 74f61b90
options:
  logging: CLOUD_LOGGING_ONLY
  machineType: 'E2_HIGHCPU_8'
  dynamicSubstitutions: true

timeout: '1200s'<|MERGE_RESOLUTION|>--- conflicted
+++ resolved
@@ -45,13 +45,11 @@
       - '--build-arg'
       - 'NEXT_PUBLIC_BASE_PATH=${_NEXT_PUBLIC_BASE_PATH}'
       - '--build-arg'
-<<<<<<< HEAD
       - 'NEXT_PUBLIC_GA_MEASUREMENT_ID=${_NEXT_PUBLIC_GA_MEASUREMENT_ID}'
-=======
+      - '--build-arg'
       - 'NEXT_PUBLIC_SWETRIX_PROJECT_ID=${_NEXT_PUBLIC_SWETRIX_PROJECT_ID}'
       - '--build-arg'
       - 'NEXT_PUBLIC_RECAPTCHA_SITE_KEY=${_NEXT_PUBLIC_RECAPTCHA_SITE_KEY}'
->>>>>>> 74f61b90
   
   # Step 2: Push the Docker image to Google Artifact Registry
   - name: 'gcr.io/cloud-builders/docker'
@@ -101,12 +99,9 @@
         NEXT_PUBLIC_GAMES_API_URL=${_NEXT_PUBLIC_GAMES_API_URL},
         NEXT_PUBLIC_GAMES_API_TOKEN=${_NEXT_PUBLIC_GAMES_API_TOKEN},
         NEXT_PUBLIC_BASE_PATH=${_NEXT_PUBLIC_BASE_PATH},
-<<<<<<< HEAD
         NEXT_PUBLIC_GA_MEASUREMENT_ID=${_NEXT_PUBLIC_GA_MEASUREMENT_ID}
-=======
         NEXT_PUBLIC_SWETRIX_PROJECT_ID=${_NEXT_PUBLIC_SWETRIX_PROJECT_ID},
         NEXT_PUBLIC_RECAPTCHA_SITE_KEY=${_NEXT_PUBLIC_RECAPTCHA_SITE_KEY}
->>>>>>> 74f61b90
 
 # List of images built by this pipeline
 images:
@@ -135,13 +130,9 @@
   _NEXT_PUBLIC_GAMES_API_TOKEN: 'your_stage_games_api_token'
   _NEXT_PUBLIC_SITE_URL: 'https://stage.example.com'
   _NEXT_PUBLIC_BASE_PATH: '/it'
-<<<<<<< HEAD
   _NEXT_PUBLIC_GA_MEASUREMENT_ID: 'your_stage_ga_measurement_id'
-
-=======
   _NEXT_PUBLIC_SWETRIX_PROJECT_ID: 'your_stage_swetrix_project_id'
   _NEXT_PUBLIC_RECAPTCHA_SITE_KEY: 'your_stage_recaptcha_site_key'
->>>>>>> 74f61b90
 options:
   logging: CLOUD_LOGGING_ONLY
   machineType: 'E2_HIGHCPU_8'
